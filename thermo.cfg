# metadata
file: thermo.cfg
version: 0.1-20231019

# user home directory
home: c:/users/localadmin          # leave empty for linux systems

# logfiles
logs: ~/Documents/mkndaq/data/tei49c_ps/logs

# data directory
data: ~/Documents/mkndaq/data/tei49c_ps/data

# Serial interface configuration
COM6:
    protocol: RS232     # don't change!
    baudrate: 9600
    bytesize: 8
    stopbits: 1
    parity: N
    timeout: 0.1

# Instruments taking part in comparison (1 calibrator, up to 2 "analyzers")
calibrator: 
    name: tei49c-ps
    levels:                   # ozone concentrations in ppb
        - 500
        - 0
        - 80
        - 50
        - 10
        - 40
        - 90
        - 30
        - 100
        - 20
        - 60
        - 30
        - 70
        - 0
        # - 40
        # - 60
        # - 150
        # - 20
        # - 500
        # - 0
        # - 60
        # - 100
        # - 50
        # - 20
        # - 40
        # - 30
        # - 60

    maintain_level: 10          # minutes. How long should a given concentration be maintained?
analyzers:
    # - tei49c
    - tei49i_1

# Instrument specification
tei49c-ps:
    type: TEI49C-PS
    id: 49
    serial_number: 49C PS-54509-300
<<<<<<< HEAD
    port: COM6
=======
    port: COM2
>>>>>>> bb2b64dc
    get_config:
        - date
        - time
        - mode
        - gas unit
        - range
        - avg time
        - temp comp
        - pres comp
        - format
        - lrec format
        - o3 coef
        - o3 bkg
    set_config:
        - set mode remote
        - set gas unit ppb
        - set range 1
        - set avg time 3
        - set temp comp on
        - set pres comp on
        - set format 00
        - set lrec format 00 02
        - set save params
    get_data: lrec
    data_header: pcdate pctime time date o3 flags cellai cellbi bncht lmpt o3lt flowa flowb pres
    sampling_interval: 1        # minutes. How often should data be requested from instrument?
    reporting_interval: 180

<<<<<<< HEAD
tei49i_1:
    type: TEI49I
    id: 2
    serial_number: 49I-B1NAA-12103910680
    socket:
        host: 192.168.3.190
        port: 9880
        timeout: 5
        sleep: 0.5
=======
tei49c:
    type: TEI49C
    id: 49
    serial_number: 49C-58106-318
    port: COM4
>>>>>>> bb2b64dc
    get_config:
        - date
        - time
        - mode
        - gas unit
        - range
        - avg time
        - temp comp
        - pres comp
        - format
        - lrec format
        - o3 coef
        - o3 bkg
    set_config:
        - set mode remote
        - set gas unit ppb
        - set range 1
        - set avg time 3
        - set temp comp on
        - set pres comp on
        - set format 00
        - set lrec format 00 02
        - set save params
<<<<<<< HEAD
    get_data: lr00
    data_header: pcdate pctime time date o3 flags hio3 cellai cellbi bncht lmpt o3lt flowa flowb pres
=======
    get_data: lrec
    data_header: pcdate pctime time date o3 flags cellai cellbi bncht lmpt o3lt flowa flowb pres
>>>>>>> bb2b64dc
    sampling_interval: 1        # minutes. How often should data be requested from instrument?
    staging_zip: True
    reporting_interval: 180

tei49i_1:
    type: TEI49I
    id: 2
    serial_number: 49I-B1NAA-12103910680
    socket:
        host: 192.168.3.190
        port: 9880
        timeout: 5
        sleep: 0.5
    get_config:
        - date
        - time
        - mode
        - gas unit
        - temp comp
        - pres comp
        - range
        - format
        - avg time
        - lrec per
        - lrec format
        - o3 coef
        - o3 bkg
    set_config:
        - set mode remote
        - set gas unit ppb
        - set temp comp on
        - set pres comp on
        - set range 1
        - set format 00
        - set avg time 3        # must be compatible with lrec per
        - set lrec per 1        # must correspond to sampling_interval
        - set lrec format 0     # ASCII no labels
        - set save params
    get_data: lr00
    data_header: pcdate pctime time date o3 flags hio3 cellai cellbi bncht lmpt o3lt flowa flowb pres
    sampling_interval: 1        # minutes. How often should data be requested from instrument?
    reporting_interval: 180

# tei49i_2:
#     type: TEI49I
#     id: 50
#     serial_number: 49I-B1NCA-1172710004
#     socket:
#         host: 192.168.0.50
#         port: 9880
#         timeout: 5
#         sleep: 0.5
#     get_config:
#         - date
#         - time
#         - mode
#         - gas unit
#         - temp comp
#         - pres comp
#         - range
#         - format
#         - avg time
#         - lrec per
#         - lrec format
#         - o3 coef
#         - o3 bkg
#     set_config:
#         - set mode remote
#         - set gas unit ppb
#         - set temp comp on
#         - set pres comp on
#         - set range 1
#         - set format 00
#         - set avg time 3        # must be compatible with lrec per
#         - set lrec per 1        # must correspond to sampling_interval
#         - set lrec format 0     # ASCII no labels
#         - set save params
#     get_data: lr00
#     data_header: pcdate pctime time date  flags o3 hio3 cellai cellbi bncht lmpt o3lt flowa flowb pres
#     sampling_interval: 1        # minutes. How often should data be requested from instrument?
#     reporting_interval: 120
    <|MERGE_RESOLUTION|>--- conflicted
+++ resolved
@@ -24,6 +24,7 @@
 calibrator: 
     name: tei49c-ps
     levels:                   # ozone concentrations in ppb
+        - 500
         - 500
         - 0
         - 80
@@ -62,11 +63,7 @@
     type: TEI49C-PS
     id: 49
     serial_number: 49C PS-54509-300
-<<<<<<< HEAD
-    port: COM6
-=======
     port: COM2
->>>>>>> bb2b64dc
     get_config:
         - date
         - time
@@ -95,23 +92,11 @@
     sampling_interval: 1        # minutes. How often should data be requested from instrument?
     reporting_interval: 180
 
-<<<<<<< HEAD
-tei49i_1:
-    type: TEI49I
-    id: 2
-    serial_number: 49I-B1NAA-12103910680
-    socket:
-        host: 192.168.3.190
-        port: 9880
-        timeout: 5
-        sleep: 0.5
-=======
 tei49c:
     type: TEI49C
     id: 49
     serial_number: 49C-58106-318
     port: COM4
->>>>>>> bb2b64dc
     get_config:
         - date
         - time
@@ -135,13 +120,8 @@
         - set format 00
         - set lrec format 00 02
         - set save params
-<<<<<<< HEAD
-    get_data: lr00
-    data_header: pcdate pctime time date o3 flags hio3 cellai cellbi bncht lmpt o3lt flowa flowb pres
-=======
     get_data: lrec
     data_header: pcdate pctime time date o3 flags cellai cellbi bncht lmpt o3lt flowa flowb pres
->>>>>>> bb2b64dc
     sampling_interval: 1        # minutes. How often should data be requested from instrument?
     staging_zip: True
     reporting_interval: 180
